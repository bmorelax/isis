/**
 *  Licensed to the Apache Software Foundation (ASF) under one or more
 *  contributor license agreements.  See the NOTICE file distributed with
 *  this work for additional information regarding copyright ownership.
 *  The ASF licenses this file to You under the Apache License, Version 2.0
 *  (the "License"); you may not use this file except in compliance with
 *  the License.  You may obtain a copy of the License at
 *
 *     http://www.apache.org/licenses/LICENSE-2.0
 *
 *  Unless required by applicable law or agreed to in writing, software
 *  distributed under the License is distributed on an "AS IS" BASIS,
 *  WITHOUT WARRANTIES OR CONDITIONS OF ANY KIND, either express or implied.
 *  See the License for the specific language governing permissions and
 *  limitations under the License.
 */
package org.apache.isis.core.runtime.services.background;

import java.util.List;

import com.google.common.base.Function;
import com.google.common.base.Throwables;
import com.google.common.collect.Iterables;
import com.google.common.collect.Lists;

import org.apache.isis.applib.services.background.ActionInvocationMemento;
import org.apache.isis.applib.services.bookmark.Bookmark;
import org.apache.isis.applib.services.bookmark.BookmarkService;
import org.apache.isis.applib.services.clock.ClockService;
import org.apache.isis.applib.services.command.Command;
import org.apache.isis.applib.services.command.Command.Executor;
import org.apache.isis.applib.services.command.CommandContext;
import org.apache.isis.applib.services.iactn.Interaction;
import org.apache.isis.applib.services.iactn.InteractionContext;
import org.apache.isis.applib.services.jaxb.JaxbService;
import org.apache.isis.core.metamodel.adapter.ObjectAdapter;
import org.apache.isis.core.metamodel.adapter.oid.RootOid;
import org.apache.isis.core.metamodel.consent.InteractionInitiatedBy;
import org.apache.isis.core.metamodel.facets.actions.action.invocation.CommandUtil;
import org.apache.isis.core.metamodel.spec.ObjectSpecification;
import org.apache.isis.core.metamodel.spec.feature.Contributed;
import org.apache.isis.core.metamodel.spec.feature.ObjectAction;
import org.apache.isis.core.runtime.services.memento.MementoServiceDefault;
import org.apache.isis.core.runtime.sessiontemplate.AbstractIsisSessionTemplate;
import org.apache.isis.core.runtime.system.persistence.PersistenceSession;
import org.apache.isis.core.runtime.system.transaction.IsisTransactionManager;
import org.apache.isis.core.runtime.system.transaction.TransactionalClosure;
import org.apache.isis.schema.cmd.v1.ActionDto;
import org.apache.isis.schema.cmd.v1.CommandMementoDto;
import org.apache.isis.schema.cmd.v1.ParamDto;
import org.apache.isis.schema.common.v1.OidDto;
import org.apache.isis.schema.utils.CommandMementoDtoUtils;

/**
 * Intended to be used as a base class for executing queued up {@link Command background action}s.
 * 
 * <p>
 * This implementation uses the {@link #findBackgroundCommandsToExecute() hook method} so that it is
 * independent of the location where the actions have actually been persisted to.
 */
public abstract class BackgroundCommandExecution extends AbstractIsisSessionTemplate {

    private final MementoServiceDefault mementoService;

    public BackgroundCommandExecution() {
        // same as configured by BackgroundServiceDefault
        mementoService = new MementoServiceDefault().withNoEncoding();
    }
    
    // //////////////////////////////////////

    
    protected void doExecute(Object context) {

        final PersistenceSession persistenceSession = getPersistenceSession();
        final IsisTransactionManager transactionManager = getTransactionManager(persistenceSession);
        final List<Command> backgroundCommands = Lists.newArrayList();
        transactionManager.executeWithinTransaction(new TransactionalClosure() {
            @Override
            public void execute() {
                backgroundCommands.addAll(findBackgroundCommandsToExecute());
            }
        });

        for (final Command backgroundCommand : backgroundCommands) {
            execute(transactionManager, backgroundCommand);
        }
    }

    /**
     * Mandatory hook method
     */
    protected abstract List<? extends Command> findBackgroundCommandsToExecute();

    // //////////////////////////////////////

    
    private void execute(final IsisTransactionManager transactionManager, final Command backgroundCommand) {
        transactionManager.executeWithinTransaction(
                backgroundCommand,
                new TransactionalClosure() {
            @Override
            public void execute() {

                // setup for us by IsisTransactionManager; will have the transactionId of the backgroundCommand
                final Interaction backgroundInteraction = interactionContext.getInteraction();

                final String memento = backgroundCommand.getMemento();

                try {
                    backgroundCommand.setExecutor(Executor.BACKGROUND);

                    final boolean legacy = memento.startsWith("<memento");
                    if(legacy) {

                        final ActionInvocationMemento aim = new ActionInvocationMemento(mementoService, memento);

                        final String actionId = aim.getActionId();

                        final Bookmark targetBookmark = aim.getTarget();
                        final Object targetObject = bookmarkService.lookup(targetBookmark);

                        final ObjectAdapter targetAdapter = adapterFor(targetObject);
                        final ObjectSpecification specification = targetAdapter.getSpecification();

                        final ObjectAction objectAction = findAction(specification, actionId);
                        if(objectAction == null) {
                            throw new RuntimeException(String.format("Unknown action '%s'", actionId));
                        }

                        final ObjectAdapter[] argAdapters = argAdaptersFor(aim);
                        final ObjectAdapter resultAdapter = objectAction.execute(
                                targetAdapter, argAdapters, InteractionInitiatedBy.FRAMEWORK);
                        if(resultAdapter != null) {
                            Bookmark resultBookmark = CommandUtil.bookmarkFor(resultAdapter);
                            backgroundCommand.setResult(resultBookmark);
                            backgroundInteraction.getCurrentExecution().setResult(resultAdapter.getObject());
                        }

                    } else {

                        final CommandMementoDto dto = jaxbService.fromXml(CommandMementoDto.class, memento);
                        final ActionDto actionDto = dto.getAction();
                        final String actionId = actionDto.getActionIdentifier();

                        final List<OidDto> targetOidDtos = dto.getTargets();
                        for (OidDto targetOidDto : targetOidDtos) {

                            final Bookmark bookmark = Bookmark.from(targetOidDto);
                            final Object targetObject = bookmarkService.lookup(bookmark);

                            final ObjectAdapter targetAdapter = adapterFor(targetObject);

<<<<<<< HEAD
                            final ObjectAction objectAction =
                                    findObjectAction(targetAdapter, actionId);

                            final ObjectAdapter[] argAdapters = argAdaptersFor(dto);
                            final ObjectAdapter resultAdapter = objectAction.execute(
                                    targetAdapter, argAdapters, InteractionInitiatedBy.FRAMEWORK);

                            // alternatively, could use...
                            Object unused = backgroundInteraction.getPriorExecution().getResult();

                            // this doesn't really make sense if >1 action
                            // in any case, the capturing of the action interaction should be the
                            // responsibility of auditing/profiling
                            if(resultAdapter != null) {
                                Bookmark resultBookmark = CommandUtil.bookmarkFor(resultAdapter);
                                backgroundCommand.setResult(resultBookmark);
                            }
                        }
=======
                    final ObjectAdapter[] argAdapters = argAdaptersFor(aim);

                    // TODO: background commands won't work for mixin actions...
                    // ... we obtain the target from the bookmark service (above), which will
                    // simply fail for a mixin.  Instead we would need to serialize out the mixedInAdapter
                    // and also capture the mixinType within the aim memento.
                    final ObjectAdapter mixedInAdapter = null;

                    final ObjectAdapter resultAdapter = objectAction.execute(
                            targetAdapter, mixedInAdapter, argAdapters, InteractionInitiatedBy.FRAMEWORK);
                    if(resultAdapter != null) {
                        Bookmark resultBookmark = CommandUtil.bookmarkFor(resultAdapter);
                        command.setResult(resultBookmark);
>>>>>>> 0689936c
                    }

                } catch (RuntimeException e) {
                    // this doesn't really make sense if >1 action
                    // in any case, the capturing of the action interaction should be the
                    // responsibility of auditing/profiling
                    backgroundCommand.setException(Throwables.getStackTraceAsString(e));

                    // alternatively, could use...
                    RuntimeException unused = backgroundInteraction.getPriorExecution().getException();

                    backgroundInteraction.getCurrentExecution().setException(e);
                }

                backgroundCommand.setCompletedAt(backgroundInteraction.getPriorExecution().getCompletedAt());
            }

            private ObjectAction findObjectAction(
                    final ObjectAdapter targetAdapter,
                    final String actionId) throws RuntimeException {

                final ObjectAction objectAction;

                final ObjectSpecification specification = targetAdapter.getSpecification();

                objectAction = findAction(specification, actionId);
                if(objectAction == null) {
                    throw new RuntimeException(String.format("Unknown action '%s'", actionId));
                }
                return objectAction;
            }
        });
    }

    private ObjectAction findAction(final ObjectSpecification specification, final String actionId) {
        final List<ObjectAction> objectActions = specification.getObjectActions(Contributed.INCLUDED);
        for (final ObjectAction objectAction : objectActions) {
            if(objectAction.getIdentifier().toClassAndNameIdentityString().equals(actionId)) {
                return objectAction;
            }
        }
        return null;
    }

    private ObjectAdapter[] argAdaptersFor(final ActionInvocationMemento aim)  {
        final int numArgs = aim.getNumArgs();
        final List<ObjectAdapter> argumentAdapters = Lists.newArrayList();
        for(int i=0; i<numArgs; i++) {
            final ObjectAdapter argAdapter = argAdapterFor(aim, i);
            argumentAdapters.add(argAdapter);
        }
        return argumentAdapters.toArray(new ObjectAdapter[]{});
    }

    private ObjectAdapter argAdapterFor(final ActionInvocationMemento aim, int num) {
        final Class<?> argType;
        try {
            argType = aim.getArgType(num);
            final Object arg = aim.getArg(num, argType);
            if(arg == null) {
                return null;
            }
            if(Bookmark.class != argType) {
                return adapterFor(arg);
            } else {
                final Bookmark argBookmark = (Bookmark)arg;
                final RootOid rootOid = RootOid.create(argBookmark);
                return adapterFor(rootOid);
            }
        } catch (ClassNotFoundException e) {
            throw new RuntimeException(e);
        }
    }

    private ObjectAdapter[] argAdaptersFor(final CommandMementoDto dto) {
        final List<ParamDto> params = dto.getAction().getParameters();
        final List<ObjectAdapter> args = Lists.newArrayList(
                Iterables.transform(params, new Function<ParamDto, ObjectAdapter>() {
                    @Override
                    public ObjectAdapter apply(final ParamDto paramDto) {
                        final Object arg = CommandMementoDtoUtils.paramArgOf(paramDto);
                        return adapterFor(arg);
                    }
                })
        );
        return args.toArray(new ObjectAdapter[]{});
    }



    // //////////////////////////////////////

    @javax.inject.Inject
    private BookmarkService bookmarkService;

    @javax.inject.Inject
    private JaxbService jaxbService;

    @javax.inject.Inject
    private CommandContext commandContext;

    @javax.inject.Inject
    private InteractionContext interactionContext;

    @javax.inject.Inject
    private ClockService clockService;


}<|MERGE_RESOLUTION|>--- conflicted
+++ resolved
@@ -128,9 +128,16 @@
                             throw new RuntimeException(String.format("Unknown action '%s'", actionId));
                         }
 
+                        // TODO: background commands won't work for mixin actions...
+                        // ... we obtain the target from the bookmark service (above), which will
+                        // simply fail for a mixin.  Instead we would need to serialize out the mixedInAdapter
+                        // and also capture the mixinType within the aim memento.
+                        final ObjectAdapter mixedInAdapter = null;
+
                         final ObjectAdapter[] argAdapters = argAdaptersFor(aim);
                         final ObjectAdapter resultAdapter = objectAction.execute(
-                                targetAdapter, argAdapters, InteractionInitiatedBy.FRAMEWORK);
+                                targetAdapter, mixedInAdapter, argAdapters, InteractionInitiatedBy.FRAMEWORK);
+
                         if(resultAdapter != null) {
                             Bookmark resultBookmark = CommandUtil.bookmarkFor(resultAdapter);
                             backgroundCommand.setResult(resultBookmark);
@@ -151,13 +158,18 @@
 
                             final ObjectAdapter targetAdapter = adapterFor(targetObject);
 
-<<<<<<< HEAD
                             final ObjectAction objectAction =
                                     findObjectAction(targetAdapter, actionId);
 
+                            // TODO: background commands won't work for mixin actions...
+                            // ... we obtain the target from the bookmark service (above), which will
+                            // simply fail for a mixin.  Instead we would need to serialize out the mixedInAdapter
+                            // and also capture the mixinType within the aim memento.
+                            final ObjectAdapter mixedInAdapter = null;
+
                             final ObjectAdapter[] argAdapters = argAdaptersFor(dto);
                             final ObjectAdapter resultAdapter = objectAction.execute(
-                                    targetAdapter, argAdapters, InteractionInitiatedBy.FRAMEWORK);
+                                    targetAdapter, mixedInAdapter, argAdapters, InteractionInitiatedBy.FRAMEWORK);
 
                             // alternatively, could use...
                             Object unused = backgroundInteraction.getPriorExecution().getResult();
@@ -170,21 +182,6 @@
                                 backgroundCommand.setResult(resultBookmark);
                             }
                         }
-=======
-                    final ObjectAdapter[] argAdapters = argAdaptersFor(aim);
-
-                    // TODO: background commands won't work for mixin actions...
-                    // ... we obtain the target from the bookmark service (above), which will
-                    // simply fail for a mixin.  Instead we would need to serialize out the mixedInAdapter
-                    // and also capture the mixinType within the aim memento.
-                    final ObjectAdapter mixedInAdapter = null;
-
-                    final ObjectAdapter resultAdapter = objectAction.execute(
-                            targetAdapter, mixedInAdapter, argAdapters, InteractionInitiatedBy.FRAMEWORK);
-                    if(resultAdapter != null) {
-                        Bookmark resultBookmark = CommandUtil.bookmarkFor(resultAdapter);
-                        command.setResult(resultBookmark);
->>>>>>> 0689936c
                     }
 
                 } catch (RuntimeException e) {
