--- conflicted
+++ resolved
@@ -270,9 +270,7 @@
             isisSessionFactory.constructServices();
 
             isisSessionFactory.doInSession(
-<<<<<<< HEAD
                     () -> {
-                        specificationLoader.postProcess();
                         try {
                             specificationLoader.validateAndAssert();
 
@@ -281,21 +279,6 @@
                             // validation errors in their own particular way.
                             if(LOG.isDebugEnabled()) {
                                 LOG.debug("Meta model invalid", ex);
-=======
-                    new Runnable() {
-                        @Override
-                        public void run() {
-                            try {
-                                specificationLoader.validateAndAssert();
-
-                            } catch (final MetaModelInvalidException ex) {
-                                // no need to use a higher level, such as error(...); the calling code will expose any metamodel
-                                // validation errors in their own particular way.
-                                if(LOG.isDebugEnabled()) {
-                                    LOG.debug("Meta model invalid", ex);
-                                }
-                                IsisContext.setMetaModelInvalidException(ex);
->>>>>>> 813a3130
                             }
                             _Context.putSingleton(MetaModelInvalidException.class, ex);
                         }
