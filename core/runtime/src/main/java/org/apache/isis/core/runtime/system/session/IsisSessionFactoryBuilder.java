/*
 *  Licensed to the Apache Software Foundation (ASF) under one
 *  or more contributor license agreements.  See the NOTICE file
 *  distributed with this work for additional information
 *  regarding copyright ownership.  The ASF licenses this file
 *  to you under the Apache License, Version 2.0 (the
 *  "License"); you may not use this file except in compliance
 *  with the License.  You may obtain a copy of the License at
 *
 *        http://www.apache.org/licenses/LICENSE-2.0
 *
 *  Unless required by applicable law or agreed to in writing,
 *  software distributed under the License is distributed on an
 *  "AS IS" BASIS, WITHOUT WARRANTIES OR CONDITIONS OF ANY
 *  KIND, either express or implied.  See the License for the
 *  specific language governing permissions and limitations
 *  under the License.
 */

package org.apache.isis.core.runtime.system.session;

import java.io.File;
import java.util.Arrays;
import java.util.Collection;
import java.util.List;
import java.util.concurrent.Callable;
import java.util.concurrent.Future;

import org.slf4j.Logger;
import org.slf4j.LoggerFactory;

import org.apache.isis.applib.AppManifest;
import org.apache.isis.applib.clock.Clock;
import org.apache.isis.applib.fixtures.FixtureClock;
import org.apache.isis.applib.fixturescripts.FixtureScripts;
import org.apache.isis.applib.services.fixturespec.FixtureScriptsDefault;
import org.apache.isis.commons.internal.collections._Lists;
import org.apache.isis.commons.internal.context._Context;
import org.apache.isis.core.commons.config.IsisConfigurationDefault;
import org.apache.isis.core.commons.lang.ListExtensions;
import org.apache.isis.core.metamodel.deployment.DeploymentCategory;
import org.apache.isis.core.metamodel.deployment.DeploymentCategoryProvider;
import org.apache.isis.core.metamodel.facetapi.MetaModelRefiner;
import org.apache.isis.core.metamodel.services.ServicesInjector;
import org.apache.isis.core.metamodel.services.configinternal.ConfigurationServiceInternal;
import org.apache.isis.core.metamodel.specloader.SpecificationLoader;
import org.apache.isis.core.metamodel.specloader.validator.MetaModelInvalidException;
import org.apache.isis.core.runtime.authentication.AuthenticationManager;
import org.apache.isis.core.runtime.authorization.AuthorizationManager;
import org.apache.isis.core.runtime.services.deplcat.DeploymentCategoryProviderDefault;
import org.apache.isis.core.runtime.system.IsisSystemException;
import org.apache.isis.core.runtime.system.context.IsisContext;
import org.apache.isis.core.runtime.system.internal.IsisLocaleInitializer;
import org.apache.isis.core.runtime.system.internal.IsisTimeZoneInitializer;
import org.apache.isis.core.runtime.system.persistence.PersistenceSessionFactory;
import org.apache.isis.core.runtime.system.persistence.PersistenceSessionFactoryMetamodelRefiner;
import org.apache.isis.core.runtime.systemusinginstallers.IsisComponentProvider;
import org.apache.isis.core.runtime.systemusinginstallers.IsisComponentProviderDefault2;
import org.apache.isis.core.runtime.threadpool.ThreadPoolSupport;
<<<<<<< HEAD
=======
import org.apache.isis.schema.utils.ChangesDtoUtils;
import org.apache.isis.schema.utils.CommandDtoUtils;
import org.apache.isis.schema.utils.InteractionDtoUtils;
>>>>>>> 634854bb

public class IsisSessionFactoryBuilder {

    public static final Logger LOG = LoggerFactory.getLogger(IsisSessionFactoryBuilder.class);

    private boolean initialized = false;

    // -- constructors, accessors

    private final IsisComponentProvider componentProvider;
    private final DeploymentCategory deploymentCategory;
    private final AppManifest appManifest;

    private final IsisLocaleInitializer localeInitializer;
    private final IsisTimeZoneInitializer timeZoneInitializer;

    public IsisSessionFactoryBuilder(final AppManifest appManifest) {
        this(new IsisComponentProviderDefault2(appManifest, null), DeploymentCategory.PRODUCTION, appManifest);
    }

    public IsisSessionFactoryBuilder(
            final IsisComponentProvider componentProvider,
            final DeploymentCategory deploymentCategory,
            final AppManifest appManifest) {

        this.componentProvider = componentProvider;
        this.deploymentCategory = deploymentCategory;
        this.appManifest = appManifest;

        this.localeInitializer = new IsisLocaleInitializer();
        this.timeZoneInitializer = new IsisTimeZoneInitializer();
    }

    public DeploymentCategory getDeploymentCategory() {
        return deploymentCategory;
    }

    public AppManifest getAppManifest() {
        return appManifest;
    }



    // -- buildSessionFactory

    public IsisSessionFactory buildSessionFactory() {

        if (initialized) {
            throw new IllegalStateException("Already initialized");
        }
        initialized = true;


        LOG.info("initialising Isis System");
        LOG.info("working directory: {}", new File(".").getAbsolutePath());

        final IsisConfigurationDefault configuration = componentProvider.getConfiguration();
        LOG.info("resource stream source: {}", configuration.getResourceStreamSource());

        localeInitializer.initLocale(configuration);
        timeZoneInitializer.initTimeZone(configuration);

        // a bit of a workaround, but required if anything in the metamodel (for example, a
        // ValueSemanticsProvider for a date value type) needs to use the Clock singleton
        // we do this after loading the services to allow a service to prime a different clock
        // implementation (eg to use an NTP time service).
        if (!getDeploymentCategory().isProduction() && !Clock.isInitialized()) {
            FixtureClock.initialize();
        }

        IsisSessionFactory isisSessionFactory;
        try {

            // everything added to ServicesInjector will be able to @javax.inject.Inject'ed
            // the IsisSessionFactory will look up each of these components from the ServicesInjector

            final ServicesInjector servicesInjector = componentProvider.provideServiceInjector(configuration);

            // deploymentCategory, configuration
            servicesInjector.addFallbackIfRequired(
                    DeploymentCategoryProvider.class, new DeploymentCategoryProviderDefault(deploymentCategory));
            servicesInjector.addFallbackIfRequired(ConfigurationServiceInternal.class, configuration);


            // fixtureScripts
            servicesInjector.addFallbackIfRequired(FixtureScripts.class, new FixtureScriptsDefault());

            // authentication
            final AuthenticationManager authenticationManager = componentProvider.provideAuthenticationManager();
            servicesInjector.addFallbackIfRequired(AuthenticationManager.class, authenticationManager);

            // authorization
            final AuthorizationManager authorizationManager = componentProvider.provideAuthorizationManager();
            servicesInjector.addFallbackIfRequired(AuthorizationManager.class, authorizationManager);

            // specificationLoader
            final Collection<MetaModelRefiner> metaModelRefiners = refiners(
                    authenticationManager, authorizationManager, new PersistenceSessionFactoryMetamodelRefiner());
            final SpecificationLoader specificationLoader =
                    componentProvider.provideSpecificationLoader(servicesInjector, metaModelRefiners);
            servicesInjector.addFallbackIfRequired(SpecificationLoader.class, specificationLoader);

            // persistenceSessionFactory
            final PersistenceSessionFactory persistenceSessionFactory = PersistenceSessionFactory.of(/*configuration*/);
            servicesInjector.addFallbackIfRequired(PersistenceSessionFactory.class, persistenceSessionFactory);


            servicesInjector.validateServices();

            // instantiate the IsisSessionFactory
            isisSessionFactory = new IsisSessionFactory(deploymentCategory, servicesInjector, appManifest);

            // now, add the IsisSessionFactory itself into ServicesInjector, so it can be @javax.inject.Inject'd
            // into any internal domain services
            servicesInjector.addFallbackIfRequired(IsisSessionFactory.class, isisSessionFactory);



            // finally, wire up components and components into services...
            servicesInjector.autowire();

            // ... and make IsisSessionFactory available via the IsisContext static for those places where we cannot
            // yet inject.
<<<<<<< HEAD
            _Context.putSingleton(IsisSessionFactory.class, isisSessionFactory);

            final List<Callable<Object>> tasks = _Lists.of(
                    ()->{
                        // time to initialize...
                        specificationLoader.init();
                        // we need to do this before checking if the metamodel is valid.
                        //
                        // eg ActionChoicesForCollectionParameterFacetFactory metamodel validator requires a runtime...
                        // at o.a.i.core.metamodel.specloader.specimpl.ObjectActionContributee.getServiceAdapter(ObjectActionContributee.java:287)
                        // at o.a.i.core.metamodel.specloader.specimpl.ObjectActionContributee.determineParameters(ObjectActionContributee.java:138)
                        // at o.a.i.core.metamodel.specloader.specimpl.ObjectActionDefault.getParameters(ObjectActionDefault.java:182)
                        // at o.a.i.core.metamodel.facets.actions.action.ActionChoicesForCollectionParameterFacetFactory$1.validate(ActionChoicesForCollectionParameterFacetFactory.java:85)
                        // at o.a.i.core.metamodel.facets.actions.action.ActionChoicesForCollectionParameterFacetFactory$1.visit(ActionChoicesForCollectionParameterFacetFactory.java:76)
                        // at o.a.i.core.metamodel.specloader.validator.MetaModelValidatorVisiting.validate(MetaModelValidatorVisiting.java:47)
                        //
                        // also, required so that can still call isisSessionFactory#doInSession
                        //
                        // eg todoapp has a custom UserSettingsThemeProvider that is called when rendering any page
                        // (including the metamodel invalid page)
                        // at o.a.i.core.runtime.system.session.IsisSessionFactory.doInSession(IsisSessionFactory.java:327)
                        // at todoapp.webapp.UserSettingsThemeProvider.getActiveTheme(UserSettingsThemeProvider.java:36)
                        authenticationManager.init(deploymentCategory);
                        authorizationManager.init(deploymentCategory);
                        return null;
                    },
                    ()->{
                        persistenceSessionFactory.init(configuration);
                        return null;
                    }
                ); 

            // execute tasks using a threadpool
            final List<Future<Object>> futures = ThreadPoolSupport.getInstance().invokeAll(tasks);
            
            // wait on this thread for tasks to complete
            ThreadPoolSupport.getInstance().join(futures);
=======
            IsisContext.setSessionFactory(isisSessionFactory);


            final List<Future<Object>> futures = ThreadPoolSupport.getInstance().invokeAll(
                    new Callable<Object>() {
                        @Override
                        public Object call() {

                            // time to initialize...
                            specificationLoader.init();

                            // we need to do this before checking if the metamodel is valid.
                            //
                            // eg ActionChoicesForCollectionParameterFacetFactory metamodel validator requires a runtime...
                            // at o.a.i.core.metamodel.specloader.specimpl.ObjectActionContributee.getServiceAdapter(ObjectActionContributee.java:287)
                            // at o.a.i.core.metamodel.specloader.specimpl.ObjectActionContributee.determineParameters(ObjectActionContributee.java:138)
                            // at o.a.i.core.metamodel.specloader.specimpl.ObjectActionDefault.getParameters(ObjectActionDefault.java:182)
                            // at o.a.i.core.metamodel.facets.actions.action.ActionChoicesForCollectionParameterFacetFactory$1.validate(ActionChoicesForCollectionParameterFacetFactory.java:85)
                            // at o.a.i.core.metamodel.facets.actions.action.ActionChoicesForCollectionParameterFacetFactory$1.visit(ActionChoicesForCollectionParameterFacetFactory.java:76)
                            // at o.a.i.core.metamodel.specloader.validator.MetaModelValidatorVisiting.validate(MetaModelValidatorVisiting.java:47)
                            //
                            // also, required so that can still call isisSessionFactory#doInSession
                            //
                            // eg todoapp has a custom UserSettingsThemeProvider that is called when rendering any page
                            // (including the metamodel invalid page)
                            // at o.a.i.core.runtime.system.session.IsisSessionFactory.doInSession(IsisSessionFactory.java:327)
                            // at todoapp.webapp.UserSettingsThemeProvider.getActiveTheme(UserSettingsThemeProvider.java:36)

                            authenticationManager.init(deploymentCategory);
                            authorizationManager.init(deploymentCategory);

                            return null;
                        }
                        public String toString() {
                            return "SpecificationLoader#init()";
                        }

                    },
                    new Callable<Object>() {
                        @Override public Object call() {
                            persistenceSessionFactory.init(configuration);
                            return null;
                        }
                        public String toString() {
                            return "persistenceSessionFactory#init(...)";
                        }
                    },
                    new Callable<Object>() {
                        @Override public Object call() throws Exception {
                            ChangesDtoUtils.init();
                            return null;
                        }
                        public String toString() {
                            return "ChangesDtoUtils.init()";
                        }
                    },
                    new Callable<Object>() {
                        @Override public Object call() throws Exception {
                            InteractionDtoUtils.init();
                            return null;
                        }
                        public String toString() {
                            return "InteractionDtoUtils.init()";
                        }
                    },
                    new Callable<Object>() {
                        @Override public Object call() throws Exception {
                            CommandDtoUtils.init();
                            return null;
                        }
                        public String toString() {
                            return "CommandDtoUtils.init()";
                        }
                    }

            );

            ThreadPoolSupport.getInstance().joinGatherFailures(futures);

            persistenceSessionFactory.catalogNamedQueries(specificationLoader);
>>>>>>> 634854bb

            isisSessionFactory.constructServices();

            isisSessionFactory.doInSession(
                    () -> {
                        specificationLoader.postProcess();
                        try {
                            specificationLoader.validateAndAssert();

                        } catch (final MetaModelInvalidException ex) {
                            // no need to use a higher level, such as error(...); the calling code will expose any metamodel
                            // validation errors in their own particular way.
                            if(LOG.isDebugEnabled()) {
                                LOG.debug("Meta model invalid", ex);
                            }
                            _Context.putSingleton(MetaModelInvalidException.class, ex);
                        }
                    }
                    );


        } catch (final IsisSystemException ex) {
            LOG.error("failed to initialise", ex);
            throw new RuntimeException(ex);
        }

        return isisSessionFactory;
    }

    private static Collection<MetaModelRefiner> refiners(Object... possibleRefiners ) {
        return ListExtensions.filtered(Arrays.asList(possibleRefiners), MetaModelRefiner.class);
    }

    // region > metaModel validity
    public boolean isMetaModelValid() {
        return IsisContext.getMetaModelInvalidExceptionIfAny() == null;
    }

}<|MERGE_RESOLUTION|>--- conflicted
+++ resolved
@@ -34,7 +34,6 @@
 import org.apache.isis.applib.fixtures.FixtureClock;
 import org.apache.isis.applib.fixturescripts.FixtureScripts;
 import org.apache.isis.applib.services.fixturespec.FixtureScriptsDefault;
-import org.apache.isis.commons.internal.collections._Lists;
 import org.apache.isis.commons.internal.context._Context;
 import org.apache.isis.core.commons.config.IsisConfigurationDefault;
 import org.apache.isis.core.commons.lang.ListExtensions;
@@ -57,12 +56,10 @@
 import org.apache.isis.core.runtime.systemusinginstallers.IsisComponentProvider;
 import org.apache.isis.core.runtime.systemusinginstallers.IsisComponentProviderDefault2;
 import org.apache.isis.core.runtime.threadpool.ThreadPoolSupport;
-<<<<<<< HEAD
-=======
 import org.apache.isis.schema.utils.ChangesDtoUtils;
 import org.apache.isis.schema.utils.CommandDtoUtils;
 import org.apache.isis.schema.utils.InteractionDtoUtils;
->>>>>>> 634854bb
+
 
 public class IsisSessionFactoryBuilder {
 
@@ -186,48 +183,10 @@
 
             // ... and make IsisSessionFactory available via the IsisContext static for those places where we cannot
             // yet inject.
-<<<<<<< HEAD
+
             _Context.putSingleton(IsisSessionFactory.class, isisSessionFactory);
 
-            final List<Callable<Object>> tasks = _Lists.of(
-                    ()->{
-                        // time to initialize...
-                        specificationLoader.init();
-                        // we need to do this before checking if the metamodel is valid.
-                        //
-                        // eg ActionChoicesForCollectionParameterFacetFactory metamodel validator requires a runtime...
-                        // at o.a.i.core.metamodel.specloader.specimpl.ObjectActionContributee.getServiceAdapter(ObjectActionContributee.java:287)
-                        // at o.a.i.core.metamodel.specloader.specimpl.ObjectActionContributee.determineParameters(ObjectActionContributee.java:138)
-                        // at o.a.i.core.metamodel.specloader.specimpl.ObjectActionDefault.getParameters(ObjectActionDefault.java:182)
-                        // at o.a.i.core.metamodel.facets.actions.action.ActionChoicesForCollectionParameterFacetFactory$1.validate(ActionChoicesForCollectionParameterFacetFactory.java:85)
-                        // at o.a.i.core.metamodel.facets.actions.action.ActionChoicesForCollectionParameterFacetFactory$1.visit(ActionChoicesForCollectionParameterFacetFactory.java:76)
-                        // at o.a.i.core.metamodel.specloader.validator.MetaModelValidatorVisiting.validate(MetaModelValidatorVisiting.java:47)
-                        //
-                        // also, required so that can still call isisSessionFactory#doInSession
-                        //
-                        // eg todoapp has a custom UserSettingsThemeProvider that is called when rendering any page
-                        // (including the metamodel invalid page)
-                        // at o.a.i.core.runtime.system.session.IsisSessionFactory.doInSession(IsisSessionFactory.java:327)
-                        // at todoapp.webapp.UserSettingsThemeProvider.getActiveTheme(UserSettingsThemeProvider.java:36)
-                        authenticationManager.init(deploymentCategory);
-                        authorizationManager.init(deploymentCategory);
-                        return null;
-                    },
-                    ()->{
-                        persistenceSessionFactory.init(configuration);
-                        return null;
-                    }
-                ); 
-
             // execute tasks using a threadpool
-            final List<Future<Object>> futures = ThreadPoolSupport.getInstance().invokeAll(tasks);
-            
-            // wait on this thread for tasks to complete
-            ThreadPoolSupport.getInstance().join(futures);
-=======
-            IsisContext.setSessionFactory(isisSessionFactory);
-
-
             final List<Future<Object>> futures = ThreadPoolSupport.getInstance().invokeAll(
                     new Callable<Object>() {
                         @Override
@@ -299,13 +258,13 @@
                             return "CommandDtoUtils.init()";
                         }
                     }
-
-            );
-
+                ); 
+
+
+            // wait on this thread for tasks to complete
             ThreadPoolSupport.getInstance().joinGatherFailures(futures);
 
             persistenceSessionFactory.catalogNamedQueries(specificationLoader);
->>>>>>> 634854bb
 
             isisSessionFactory.constructServices();
 
