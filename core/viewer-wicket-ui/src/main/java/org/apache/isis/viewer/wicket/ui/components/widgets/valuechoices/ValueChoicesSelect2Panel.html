<?xml version="1.0" encoding="UTF-8"?>
<!--
  Licensed to the Apache Software Foundation (ASF) under one
  or more contributor license agreements.  See the NOTICE file
  distributed with this work for additional information
  regarding copyright ownership.  The ASF licenses this file
  to you under the Apache License, Version 2.0 (the
  "License"); you may not use this file except in compliance
  with the License.  You may obtain a copy of the License at
  
         http://www.apache.org/licenses/LICENSE-2.0
         
  Unless required by applicable law or agreed to in writing,
  software distributed under the License is distributed on an
  "AS IS" BASIS, WITHOUT WARRANTIES OR CONDITIONS OF ANY
  KIND, either express or implied.  See the License for the
  specific language governing permissions and limitations
  under the License.
-->
<!DOCTYPE html PUBLIC "-//W3C//DTD XHTML 1.0 Strict//EN" "http://www.w3.org/TR/xhtml1/DTD/xhtml1-strict.dtd">
<html xmlns="http://www.w3.org/1999/xhtml"  
      xmlns:wicket="http://wicket.apache.org"
      xml:lang="en"  
      lang="en">
    <body>
        <wicket:panel>
            <div class="valueChoicesSelect2Panel scalarNameAndValueComponentType">
                <div class="form-group" wicket:id="scalarIfRegular">
                    <label wicket:id="scalarName" class="scalarName control-label">[Label text]</label>
<<<<<<< HEAD
                    <div class="scalarValueWrapper">
                        <div class="choicesPlaceholder">
                            <select wicket:id="scalarValue" class="choices form-control input-sm select2-remote" style="width: 99.8%;"></select>
=======
                    <span class="scalarValueWrapper">
                        <div class="scalarPlaceholder">
                            <span class="scalarValueInput">
                                <span class="editing">
                                    <input wicket:id="scalarValue" type="hidden" class="choices input-sm select2-remote" style="width: 99.8%; padding: 0"/>
                                        <a wicket:id="editProperty" href="#" class="edit fa fa-pencil-square-o"/>
                                </span>
                            </span>
                            <span wicket:id="associatedActionLinksRight" class="associatedActionLinksRight"></span>
>>>>>>> f4697c61
                        </div>
                        <span wicket:id="feedback" class="help-block"></span>
                        <span wicket:id="associatedActionLinksBelow"></span>
                    </span>
                    <div class="clearfix"/>
                </div>
                <span wicket:id="scalarIfCompact"></span>
            </div>
        </wicket:panel>
    </body>
</html><|MERGE_RESOLUTION|>--- conflicted
+++ resolved
@@ -27,26 +27,21 @@
             <div class="valueChoicesSelect2Panel scalarNameAndValueComponentType">
                 <div class="form-group" wicket:id="scalarIfRegular">
                     <label wicket:id="scalarName" class="scalarName control-label">[Label text]</label>
-<<<<<<< HEAD
-                    <div class="scalarValueWrapper">
-                        <div class="choicesPlaceholder">
-                            <select wicket:id="scalarValue" class="choices form-control input-sm select2-remote" style="width: 99.8%;"></select>
-=======
+
                     <span class="scalarValueWrapper">
                         <div class="scalarPlaceholder">
                             <span class="scalarValueInput">
                                 <span class="editing">
-                                    <input wicket:id="scalarValue" type="hidden" class="choices input-sm select2-remote" style="width: 99.8%; padding: 0"/>
-                                        <a wicket:id="editProperty" href="#" class="edit fa fa-pencil-square-o"/>
+                                    <select wicket:id="scalarValue" class="choices input-sm select2-remote" style="width: 99.8%;"></select>
+                                    <a wicket:id="editProperty" href="#" class="edit fa fa-pencil-square-o"/>
                                 </span>
                             </span>
                             <span wicket:id="associatedActionLinksRight" class="associatedActionLinksRight"></span>
->>>>>>> f4697c61
                         </div>
                         <span wicket:id="feedback" class="help-block"></span>
                         <span wicket:id="associatedActionLinksBelow"></span>
                     </span>
-                    <div class="clearfix"/>
+                    <div class="clearfix"></div>
                 </div>
                 <span wicket:id="scalarIfCompact"></span>
             </div>
