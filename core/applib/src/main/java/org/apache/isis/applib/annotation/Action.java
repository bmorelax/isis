--- conflicted
+++ resolved
@@ -25,14 +25,11 @@
 import java.lang.annotation.RetentionPolicy;
 import java.lang.annotation.Target;
 
-<<<<<<< HEAD
-=======
 import org.apache.isis.applib.conmap.ContentMappingServiceForCommandDto;
 import org.apache.isis.applib.conmap.ContentMappingServiceForCommandsDto;
 import org.apache.isis.applib.services.command.CommandDtoProcessor;
 import org.apache.isis.applib.services.command.CommandWithDto;
 import org.apache.isis.applib.services.command.spi.CommandService;
->>>>>>> 392d475a
 import org.apache.isis.applib.services.eventbus.ActionDomainEvent;
 
 /**
@@ -126,12 +123,8 @@
      *
      * @deprecated - instead of bulk actions, use view models with collection parameters and {@link Action#associateWith()}.
      */
-<<<<<<< HEAD
+    @Deprecated
     InvokeOn invokeOn() default InvokeOn.NOT_SPECIFIED;
-=======
-    @Deprecated
-    InvokeOn invokeOn() default InvokeOn.OBJECT_ONLY;
->>>>>>> 392d475a
 
     // //////////////////////////////////////
 
