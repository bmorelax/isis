--- conflicted
+++ resolved
@@ -173,15 +173,6 @@
         }
 
 
-
-<<<<<<< HEAD
-        if(isNotIntrospected()) {
-            facetedMethodsBuilder.introspectClassPostProcessing();
-        }
-        
-=======
-
->>>>>>> 392d475a
         if(isNotIntrospected()) {
             updateFromFacetValues();    
         }
