<?xml version="1.0" encoding="UTF-8"?>
<!--
  Licensed to the Apache Software Foundation (ASF) under one
  or more contributor license agreements.  See the NOTICE file
  distributed with this work for additional information
  regarding copyright ownership.  The ASF licenses this file
  to you under the Apache License, Version 2.0 (the
  "License"); you may not use this file except in compliance
  with the License.  You may obtain a copy of the License at
  
         http://www.apache.org/licenses/LICENSE-2.0
         
  Unless required by applicable law or agreed to in writing,
  software distributed under the License is distributed on an
  "AS IS" BASIS, WITHOUT WARRANTIES OR CONDITIONS OF ANY
  KIND, either express or implied.  See the License for the
  specific language governing permissions and limitations
  under the License.
-->
<project xmlns="http://maven.apache.org/POM/4.0.0" xmlns:xsi="http://www.w3.org/2001/XMLSchema-instance"
         xsi:schemaLocation="http://maven.apache.org/POM/4.0.0 http://maven.apache.org/maven-v4_0_0.xsd">
    <modelVersion>4.0.0</modelVersion>

    <parent>
        <groupId>org.apache.isis.core</groupId>
        <artifactId>isis</artifactId>
        <version>${revision}</version>
    </parent>

    <artifactId>isis-core-webserver</artifactId>
    <name>Apache Isis WebServer</name>

    <properties>
        <jar-plugin.automaticModuleName>org.apache.isis.core.webserver</jar-plugin.automaticModuleName>
        <git-plugin.propertiesDir>org/apache/isis/core/webserver</git-plugin.propertiesDir>
    </properties>

    <dependencies>
        <dependency>
            <groupId>org.apache.isis.core</groupId>
            <artifactId>isis-core-runtime</artifactId>
        </dependency>
        <dependency>
            <groupId>org.eclipse.jetty</groupId>
            <artifactId>jetty-servlet</artifactId>
        </dependency>
        <dependency>
            <groupId>org.eclipse.jetty</groupId>
            <artifactId>jetty-webapp</artifactId>
        </dependency>
<<<<<<< HEAD
	
<!-- provided by JEE standard API -->		
<!--    <dependency> -->
<!-- 	    <groupId>org.apache.geronimo.specs</groupId> -->
<!-- 	    <artifactId>geronimo-servlet_3.0_spec</artifactId> -->
<!--        <scope>provided</scope> -->
<!-- 	</dependency> -->

=======
        <dependency>
            <groupId>org.apache.geronimo.specs</groupId>
            <artifactId>geronimo-servlet_3.0_spec</artifactId>
            <scope>provided</scope>
        </dependency>
>>>>>>> 8f0c53ad
    </dependencies>

</project><|MERGE_RESOLUTION|>--- conflicted
+++ resolved
@@ -48,22 +48,15 @@
             <groupId>org.eclipse.jetty</groupId>
             <artifactId>jetty-webapp</artifactId>
         </dependency>
-<<<<<<< HEAD
 	
 <!-- provided by JEE standard API -->		
-<!--    <dependency> -->
-<!-- 	    <groupId>org.apache.geronimo.specs</groupId> -->
-<!-- 	    <artifactId>geronimo-servlet_3.0_spec</artifactId> -->
-<!--        <scope>provided</scope> -->
-<!-- 	</dependency> -->
-
-=======
+<!--
         <dependency>
             <groupId>org.apache.geronimo.specs</groupId>
             <artifactId>geronimo-servlet_3.0_spec</artifactId>
             <scope>provided</scope>
         </dependency>
->>>>>>> 8f0c53ad
+-->		
     </dependencies>
 
 </project>