[[_ugvw_layout_file-based]]
= File-based Layouts
:Notice: Licensed to the Apache Software Foundation (ASF) under one or more contributor license agreements. See the NOTICE file distributed with this work for additional information regarding copyright ownership. The ASF licenses this file to you under the Apache License, Version 2.0 (the "License"); you may not use this file except in compliance with the License. You may obtain a copy of the License at. http://www.apache.org/licenses/LICENSE-2.0 . Unless required by applicable law or agreed to in writing, software distributed under the License is distributed on an "AS IS" BASIS, WITHOUT WARRANTIES OR  CONDITIONS OF ANY KIND, either express or implied. See the License for the specific language governing permissions and limitations under the License.
:_basedir: ../../
:_imagesdir: images/



Metadata providing UI hints can be specified either xref:../ugvw/ugvw.adoc#_ugvw_layout_annotation-based[using annotations], or using an `Xxx.layout.xml` file (where `Xxx` is the entity or view model object to be rendered).

File-based layouts offer a number of benefits:

* Probably most significantly, the layout can be updated without requiring a recompile of the code and redeploy of the app; fine-tuning the layout with your end users is easy to do

* Many developers also find it easier to rationalize about layout when all the hints are collated together in a single place (rather than scattered across the class members as annotations).

* UI hints can be provided for xref:../ugfun/ugfun.adoc#_ugfun_how-tos_contributed-members[contributed associations and actions] that are synthesised at runtime.

It is also possible to download an initial `.layout.xml` - capturing any existing layout metadata - using the xref:../rgsvc/rgsvc.adoc#_rgsvc_metadata-api_LayoutService[`LayoutService`] (exposed on the prototyping menu) or using a xref:../rgcms/rgcms.adoc#_rgcms_classes_mixins_Object[mixin action] contributed to every domain object.

There are some downsides, though:

* file-based layouts are not typesafe: a typo will result in the metadata not being picked up for the element.

* they suffer from syntactic fragility: an invalid XML document will result in no metadata for the entire class.

* there is no notion of inheritance, so a `.layout.xml` is required for all concrete classes and also for any abstract classes (if used as a collection type).
In contrast, the dewey-decimal format `@MemberOrder` annotation allows the metadata of the subclass its superclasses to fit together relatively seamlessly.

The `Xxx.layout.xml` file is just the serialized form of a xref:../rgcms/rgcms.adoc#_rgcms_classes_layout[`Grid`] layout class defined within Apache Isis' applib.
These are JAXB-annotated classes with corresponding XSD schemas; the upshot of that is that IDEs such as IntelliJ and Eclipse can provide "intellisense", making iteasy to author such layout files.


<<<<<<< HEAD
=======

== Search Algorithm (Library Support)

For a given domain object `Xxx` the framework initially searches for a file (on the classpath) called `Xxx.layout.xml`.

If this can't be found, then the framework will search for a file named `Xxx.layout.fallback.xml`.
If present, this will be used instead.

This therefore allows libraries that provide a domain entities/view models (for example, the (non-ASF) link:http://platform.incode.org[Incode Platform] modules) to define the UI of these objects using a layout file, while still allowing the consuming application to override that layout if it so requires.



[NOTE]
====
It is also possible to describe layouts using a `.layout.json` file.
However, `.layout.json` support is deprecated; the ``.layout.xml`` file also enables much more sophisticated layouts than those afforded by ``.layout.json``.

If you have an application with older `.layout.json` files, then it is possible to download initial `.layout.xml` files using the xref:../rgsvc/rgsvc.adoc#_rgsvc_metadata-api_LayoutService[`LayoutService`] (exposed as an action on the prototyping menu).

The `.layout.json` file will be ignored once a `.layout.xml` file is present.
====
>>>>>>> 392d475a


== Grids vs Components

The layout file distinguishes between two types of element:

* those that define a grid structure, of: rows, columns, tab groups and tabs. +
+
The rows and columns are closely modelled on link:http://getbootstrap.com[Bootstrap 3] (used in the implementation of the xref:../ugvw/ugvw.adoc#[Wicket viewer]).

* those that defines common components, of: fieldsets (previously called member groups or property groups), properties, collections, actions and also the title/icon of the domain object itself.

More information about these classes can be found in xref:../rgcms/rgcms.adoc#_rgcms_classes_layout[the reference guide].  More information on Bootstrap 3's grid system can be found link:http://getbootstrap.com/css/#grid[here].



== Screencast

This link:https://www.youtube.com/watch?v=MxewC5Pve5k[screencast] describes the feature.




== Examples

Probably the easiest way to understand dynamic XML layouts is by example.
For this we'll use the `ToDoItem` from the (non-ASF) http://github.com/isisaddons/isis-app-todoapp[Isis addons' todoapp]:

image::{_imagesdir}layout-dynamic-xml/ToDoItem.png[width="940px",link="{_imagesdir}layout-dynamic-xml/ToDoItem.png"]


=== Namespaces

First things first; every `.layout.xml` file must properly declare the XSD namespaces and schemas.
There are two: one for the grid classes, and one for the common component classes:

[source,xml]
----
<?xml version="1.0" encoding="UTF-8" standalone="yes"?>
<bs3:grid
  xsi:schemaLocation="http://isis.apache.org/applib/layout/component
                      http://isis.apache.org/applib/layout/component/component.xsd
                      http://isis.apache.org/applib/layout/grid/bootstrap3
                      http://isis.apache.org/applib/layout/grid/bootstrap3/bootstrap3.xsd"
  xmlns:bs3="http://isis.apache.org/applib/layout/grid/bootstrap3"
  xmlns:c="http://isis.apache.org/applib/layout/component"
  xmlns:xsi="http://www.w3.org/2001/XMLSchema-instance">
    ...
</bs3:grid>
----

Most IDEs will automatically download the XSD schemas from the specified schema locations, thereby providing
"intellisense" help as you edit the file.


=== Rows, full-width cols, and tabs

The example layout consists of three rows: a row for the object/icon, a row containing a properties, and a row containing collections.
In all three cases the row contains a single column spanning the full width of the page.
For the property and collection rows, the column contains a tab group.

This corresponds to the following XML:

[source,xml]
----
    <bs3:row>
        <bs3:col span="12" unreferencedActions="true">
            <c:domainObject bookmarking="AS_ROOT"/>
        </bs3:col>
    </bs3:row>
    <bs3:row>
        <bs3:col span="12">
            <bs3:tabGroup>
                <bs3:tab name="Properties">...</bs3:tab>
                <bs3:tab name="Other">...</bs3:tab>
                <bs3:tab name="Metadata">...</bs3:tab>
            </bs3:tabGroup>
        </bs3:col>
    </bs3:row>
    <bs3:row>
        <bs3:col span="12">
            <bs3:tabGroup unreferencedCollections="true">
                <bs3:tab name="Similar to">...</bs3:tab>
                <bs3:tab name="Dependencies">...</bs3:tab>
            </bs3:tabGroup>
        </bs3:col>
    </bs3:row>
----


You will notice that one of the ``col``umns has an ``unreferencedActions`` attribute, while one of the ``tabGroup``s has a similar ``unreferencedCollections`` attribute.
This topic is discussed in more detail xref:../ugfun/ugfun.adoc#__ugvw_layout_file-based_unreferenced[below].



=== Fieldsets

The first tab containing properties is divided into two columns, each of which holds a single fieldset of multiple properties.
Those properties in turn can have associated actions.

This corresponds to the following XML:

[source,xml]
----
            <bs3:tab name="Properties">
                <bs3:row>
                    <bs3:col span="6">
                        <c:fieldSet name="General" id="general" unreferencedProperties="true">
                            <c:action id="duplicate" position="PANEL_DROPDOWN"/>
                            <c:action id="delete"/>
                            <c:property id="description"/>
                            <c:property id="category"/>
                            <c:property id="subcategory">
                                <c:action id="updateCategory"/>
                                <c:action id="analyseCategory" position="RIGHT"/>
                            </c:property>
                            <c:property id="complete">
                                <c:action id="completed" cssClassFa="fa-thumbs-up"/>
                                <c:action id="notYetCompleted" cssClassFa="fa-thumbs-down"/>
                            </c:property>
                        </c:fieldSet>
                    </bs3:col>
                    <bs3:col span="6">
                        ...
                    </bs3:col>
                </bs3:row>
            </bs3:tab>
----

The tab defines two columns, each span of 6 (meaning half the width of the page).

In the first column there is a single fieldset.
Notice how actions - such as `duplicate` and `delete` - can be associated with this fieldset directly, meaning that they should be rendered on the fieldset's top panel.

Thereafter the fieldset lists the properties in order.
Actions can be associated with properties too; here they are rendered underneath or to the right of the field.

Note also the `unreferencedProperties` attribute for the fieldset; this topic is discussed in more detail xref:../ugfun/ugfun.adoc#__ugvw_layout_file-based_unreferenced[below].

[NOTE]
====
The ``<fieldset>``'s "name" attribute is optional.
If omitted, then the title panel is suppressed, freeing more real estate.

Do be aware though that if there are any actions that have been placed on the fieldset's panel, then these _will *not* be displayed_.
====



=== Collections

In the final row the collections are placed in tabs, simply one collection per tab.  This corresponds to the following XML:

[source,xml]
----
<bs3:tab name="Similar to">
    <bs3:row>
        <bs3:col span="12">
            <c:collection defaultView="table" id="similarTo"/>
        </bs3:col>
    </bs3:row>
</bs3:tab>
<bs3:tab name="Dependencies">
    <bs3:row>
        <bs3:col span="12">
            <c:collection defaultView="table" id="dependencies">
                <c:action id="add"/>
                <c:action id="remove"/>
            </c:collection>
        </bs3:col>
    </bs3:row>
</bs3:tab>
----

As with properties, actions can be associated with collections; this indicates that they should be rendered in the collection's header.



[[__ugvw_layout_file-based_unreferenced]]
== Unreferenced Members

As noted in the preceding discussion, several of the grid's regions have either an ``unreferencedActions``, ``unreferencedCollections`` or ``unreferencedProperties`` attribute.

The rules are:

* `unreferencedActions` attribute can be specified either on a column or on a fieldset.  +
+
It would normally be typical to use the column holding the `<domainObject/>` icon/title, that is as shown in the example.
The unreferenced actions then appear as top-level actions for the domain object.

* `unreferencedCollections` attribute can be specified either on a column or on a tabgroup. +
+
If specified on a column, then that column will contain each of the unreferenced collections, stacked one on top of the other.
If specified on a tab group, then a separate tab will be created for each collection, with that tab containing only that single collection.

* `unreferencedProperties` attribute can be specified only on a fieldset.

The purpose of these attributes is to indicate where in the layout any unreferenced members should be rendered.
Every grid _must_ nominate one region for each of these three member types, the reason being that to ensure that the layout can be used even if it is incomplete with respect to the object members inferred from the Java source code.
This might be because the developer forgot to update the layout, or it might be because of a new mixin (property, collection or action) contributed to many objects.


The framework ensures that in any given grid exactly one region is specified for each of the three `unreferenced...` attributes.
If the grid fails this validation, then a warning message will be displayed, and the invalid XML logged.  The layout XML will then be ignored.



== More advanced features

This section decribes a number of more features useful in more complex layouts.


=== Multiple references to a feature

One feature worth being aware of is that it is possible to render a single feature more than once.

For example, the dashboard home page for the (non-ASF) http://github.com/isisaddons/isis-app-todoapp[Isis addons' todoapp] shows
the "not yet complete" collection of todo items twice, once as a table and also as a calendar:

image::{_imagesdir}layout-dynamic-xml/ToDoAppDashboard.png[width="940px",link="{_imagesdir}layout-dynamic-xml/ToDoAppDashboard.png"]


This is accomplished using the following (slightly abbreviated) layout:

[source,xml]
----
<grid ...>
    <row>
        <col span="2" unreferencedActions="true">
            ...
        </col>
        <col span="5" unreferencedCollections="true" cssClass="custom-padding-top-20">
            <ns2:collection id="notYetComplete" defaultView="calendar"/>                <!--1-->
        </col>
        <col span="5" cssClass="custom-padding-top-20">
            <ns2:collection id="notYetComplete" defaultView="table" paged="5"/>         <!--2-->
            <ns2:collection id="complete" defaultView="table"/>
        </col>
        <col span="0">
            <ns2:fieldSet name="General" id="general" unreferencedProperties="true"/>
        </col>
    </row>
</grid>
----
<1> render the collection in "calendar" view
<2> also render the collection in "table" view

In the middle column the `notYetComplete` collection is rendered in "calendar" view, while in the right-most column it is rendered in "table" view.


It is also possible to reference object properties and actions more than once.
This might be useful for a complex domain object with multiple tabs; certain properties or actions might appear on a summary tab (that shows the most commonly used info), but also on detail tabs.


=== Custom CSS

The ToDoApp's dashboard (above) also shows how custom CSS styles can be associated with specific regions of the layout:

[source,xml]
----
<grid ...>
    <row>
        <col span="2" unreferencedActions="true">
            <ns2:domainObject/>
            <row>
                <col span="12" cssClass="custom-width-100">                             <!--1-->
                    <ns2:action id="exportToWordDoc"/>
                </col>
            </row>
            ...
        </col>
        <col span="5" unreferencedCollections="true" cssClass="custom-padding-top-20">  <!--2-->
            ...
        </col>
        <col span="5" cssClass="custom-padding-top-20">                                 <!--3-->
            ...
        </col>
    </row>
</grid>
----
<1> Render the column with the `custom-width-100` CSS class.
<2> Render the column with the `custom-padding-top-20` CSS class.
<3> Ditto

For example the `custom-width-100` style is used to "stretch" the button for the `exportToWordDoc` action in the left-most column.
This is accomplished with the following CSS in `application.css`:

[source,css]
----
.custom-width-100 ul,
.custom-width-100 ul li,
.custom-width-100 ul li a.btn {
    width: 100%;
}
----

Similarly, the middle and right columns are rendered using the `custom-padding-top-20` CSS class.  This shifts them down
from the top of the page slightly, using the following CSS:

[source,css]
----
.custom-padding-top-20 {
    padding-top: 20px;
}
----




== Migrating from earlier versions

As noted earlier on, it is possible to download layout XML files using the xref:../rgsvc/rgsvc.adoc#_rgsvc_metadata-api_LayoutService[`LayoutService`] (exposed on the prototyping menu); this will download a ZIP file of layout XML files for all domain entities and view models.
Alternatively the layout XML for a single domain object can be downloaded using the xref:../rgcms/rgcms.adoc#_rgcms_classes_mixins_Object[mixin action] (contributed to every domain object).

There are four "styles":

* current
* complete
* normalized
* minimal


Ignorig the "current" style (which merely downloads the currently cached layout), the other three styles allow the developer to choose how much metadata is to be specified in the XML, and how much (if any) will be obtained from annotations in the metamodel.
The table below summarises the choices:

.Table caption
[cols="<.>,^.>,^.>,^.>", options="header"]
|===

| Style
|xref:../rgant/rgant.adoc#_rgant-MemberGroupLayout[`@MemberGroupLayout`]
| xref:../rgant/rgant.adoc#_rgant-MemberOrder[`@MemberOrder`]
| xref:../rgant/rgant.adoc#_rgant-ActionLayout[`@ActionLayout`], xref:../rgant/rgant.adoc#_rgant-PropertyLayout[`@PropertyLayout`], xref:../rgant/rgant.adoc#_rgant-CollectionLayout[`@CollectionLayout`]


|`COMPLETE`
|serialized as XML
|serialized as XML
|serialized as XML


|`NORMALIZED`
|serialized as XML
|serialized as XML
|not in the XML


|`MINIMAL`
|serialized as XML
|not in the XML
|not in the XML

|===

As a developer, you therefore have a choice as to how you provide the metadata required for customised layouts:

* if you want all layout metadata to be read from the `.layout.xml` file, then download the "complete" version, and copy the file alongside the domain class.
You can then remove all `@MemberGroupLayout`, `@MemberOrder`, `@ActionLayout`, `@PropertyLayout` and `@CollectionLayout` annotations from the source code of the domain class.

* if you want to use layout XML file to describe the grid (columns, tabs etc) and specify which object members are associated with those regions of the grid, then download the "normalized" version.
You can then remove the `@MemberGroupLayout` and `@MemberOrder` annotations from the source code of the domain class, but retain the `@ActionLayout`, `@PropertyLayout` and `@CollectionLayout` annotations.

* if you want to use layout XML file ONLY to describe the grid, then download the "minimal" version.
The grid regions will be empty in this version, and the framework will use the `@MemberOrder` annotation to bind object members to those regions.
The only annotation that can be safely removed from the source code with this style is the `@MemberGroupLayout` annotation.


Download either for a single domain object, or download all domain objects (entities and view models).


== Domain Services

For more information about layouts, see:

* xref:../rgsvc/rgsvc.adoc#_rgsvc_metadata-api_LayoutService[`LayoutService`] (whose functionality is exposed on the prototyping menu as an action) and lso the a xref:../rgcms/rgcms.adoc#_rgcms_classes_mixins_Object[mixin action]

* xref:../rgsvc/rgsvc.adoc#_rgsvc_presentation-layer-spi_GridService[`GridService`] and its supporting services, xref:../rgsvc/rgsvc.adoc#_rgsvc_presentation-layer-spi_GridLoaderService[`GridLoaderService`] and xref:../rgsvc/rgsvc.adoc#_rgsvc_presentation-layer-spi_GridSystemService[`GridSystemService`]

* xref:../rgcms/rgcms.adoc#_rgcms_classes_layout[grid layout classes], defined in the Apache Isis applib




== Required updates to the dom project's pom.xml

Any `.layout.xml` files must be compiled and available in the classpath.
Ensure the following is defined in the dom project's `pom.xml`:

[source.xml]
----
<resources>
    <resource>
        <filtering>false</filtering>
        <directory>src/main/resources</directory>
    </resource>
    <resource>
        <filtering>false</filtering>
        <directory>src/main/java</directory>
        <includes>
            <include>**</include>
        </includes>
        <excludes>
            <exclude>**/*.java</exclude>
        </excludes>
    </resource>
</resources>
----

If using an Apache Isis xref:../ugfun/ugfun.adoc#_ugfun_getting-started_helloworld-archetype[HelloWorld] xref:../ugfun/ugfun.adoc#_ugfun_getting-started_simpleapp-archetype[SimpleApp] archetypes, then the POM is already correctly configured.


<|MERGE_RESOLUTION|>--- conflicted
+++ resolved
@@ -31,8 +31,6 @@
 These are JAXB-annotated classes with corresponding XSD schemas; the upshot of that is that IDEs such as IntelliJ and Eclipse can provide "intellisense", making iteasy to author such layout files.
 
 
-<<<<<<< HEAD
-=======
 
 == Search Algorithm (Library Support)
 
@@ -44,17 +42,6 @@
 This therefore allows libraries that provide a domain entities/view models (for example, the (non-ASF) link:http://platform.incode.org[Incode Platform] modules) to define the UI of these objects using a layout file, while still allowing the consuming application to override that layout if it so requires.
 
 
-
-[NOTE]
-====
-It is also possible to describe layouts using a `.layout.json` file.
-However, `.layout.json` support is deprecated; the ``.layout.xml`` file also enables much more sophisticated layouts than those afforded by ``.layout.json``.
-
-If you have an application with older `.layout.json` files, then it is possible to download initial `.layout.xml` files using the xref:../rgsvc/rgsvc.adoc#_rgsvc_metadata-api_LayoutService[`LayoutService`] (exposed as an action on the prototyping menu).
-
-The `.layout.json` file will be ignored once a `.layout.xml` file is present.
-====
->>>>>>> 392d475a
 
 
 == Grids vs Components
