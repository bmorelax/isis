[[_rgsvc_application-layer-spi_CommandService]]
= `CommandService`
:Notice: Licensed to the Apache Software Foundation (ASF) under one or more contributor license agreements. See the NOTICE file distributed with this work for additional information regarding copyright ownership. The ASF licenses this file to you under the Apache License, Version 2.0 (the "License"); you may not use this file except in compliance with the License. You may obtain a copy of the License at. http://www.apache.org/licenses/LICENSE-2.0 . Unless required by applicable law or agreed to in writing, software distributed under the License is distributed on an "AS IS" BASIS, WITHOUT WARRANTIES OR  CONDITIONS OF ANY KIND, either express or implied. See the License for the specific language governing permissions and limitations under the License.
:_basedir: ../../
:_imagesdir: images/



The `CommandService` service supports the xref:../rgsvc/rgsvc.adoc#_rgsvc_application-layer-api_CommandContext[`CommandContext`] service such that `Command` objects (that reify the invocation of an action/edit of a property on a domain object) can be persisted.

The primary use case for persistent ``Command``s is in support of background commands; they act as a parent to any background commands that can be persisted either explicitly using the xref:../rgsvc/rgsvc.adoc#_rgsvc_application-layer-api_BackgroundService[`BackgroundService`], or implicitly by way of the xref:../rgant/rgant.adoc#_rgant-Action_command[`@Action#command()`] annotation.

Persistent ``Command``s also support the ability to replicate from a master to a slave instance of an application.
One use case for this is for regression testing, allowing a production usages to be replayed against a new release candidate, eg after upgrading that application to a new version of Apache Isis itself (or some other dependency).

There are a number of related use cases:

* they enable profiling of the running application (which actions are invoked then most often, what is their response time)
<<<<<<< HEAD
* if xref:../rgsvc/rgsvc.adoc#_rgsvc_persistence-layer-spi_PublisherService[`PublisherService`] is configured, they provide
better traceability as the `Command` is also correlated with any published events, again through the unique
`transactionId` GUID
* if xref:../rgsvc/rgsvc.adoc#_rgsvc_spi_AuditerService[`AuditerService`](s) are configured, they provide better audit
information, since the `Command` (the 'cause' of an action) can be correlated to the audit records (the "effect" of
the action) through the `transactionId` GUID
=======
* if xref:../rgsvc/rgsvc.adoc#_rgsvc_persistence-layer-spi_PublisherService[`PublisherService`] or
xref:../rgsvc/rgsvc.adoc#_rgsvc_persistence-layer-spi_PublishingService[`PublishingService`] (latter deprecated) is configured, they provide better traceability as the `Command` is also correlated with any published events, again through the unique `transactionId` GUID
* if xref:../rgsvc/rgsvc.adoc#_rgsvc_spi_AuderService[`AuditerService`] or
xref:../rgsvc/rgsvc.adoc#_rgsvc_spi_AuditService[`AuditingService`] (latter deprecated) is configured, they provide better audit information, since the `Command` (the 'cause' of an action) can be correlated to the audit records (the "effect" of the action) through the `transactionId` GUID
>>>>>>> 392d475a

However, while persistent ``Command``s _can_ be used for these use cases, it is recommended instead to use the xref:../rgsvc/rgsvc.adoc#_rgsvc_application-layer-api_InteractionContext[`InteractionContext`] service and persistent implementations of the ``Interaction`` object, eg as provided by the (non-ASF) link:http://platform.incode.org[Incode Platform^]'s publishmq module.



== Screencast

The link:https://www.youtube.com/watch?v=tqXUZkPB3EI[screencast] below provides a run-through of the command (profiling) service, auditing service, publishing service.
It also shows how commands can be run in the background either explicitly by scheduling through the background service or implicitly by way of a framework annotation.


[NOTE]
====
Note that this screencast shows an earlier version of the xref:../ugvw/ugvw.adoc#[Wicket viewer] UI (specifically, pre 1.8.0).
====



== SPI

The `CommandService` service defines the following very simple API:

[source,java]
----
public interface CommandService {
    Command create();                                               // <1>
    boolean persistIfPossible(Command command);                     // <2>
    void complete(Command command);                                 // <3>
}
----
<1> Instantiate the appropriate instance of the `Command` (as defined by the
xref:../rgsvc/rgsvc.adoc#_rgsvc_application-layer-api_CommandContext[`CommandContext`] service).
Its members will be populated automatically by the framework.
<2> Deprecated and *IS NOT CALLED* by the framework.
The framework automatically populates the ``Command``'s `timestamp`, `user` and `transactionId` fields, so there is no need for the service implementation to initialize any of these.
In particular, the ``Command`` will already have been initialized with the provided `transactionId` argument.
<3> Set the hint that the `Command` should be persisted if possible (when completed, see below).
<<<<<<< HEAD

=======
<4> "Complete" the command, typically meaning that the command should be persisted it if its `Command#getPersistence()` flag and persistence hint (`Command#isPersistHint()`) indicate that it should be.  +
+
The framework will automatically have set the `completedAt` property of the `Command`.
>>>>>>> 392d475a



== Implementation

The (non-ASF) link:http://platform.incode.org[Incode Platform^]'s command module provides an implementation (`org.isisaddons.module.command.dom.CommandServiceJdo`) that persists ``Command``s using the JDO/DataNucleus object store.
It further provides a number of supporting services:

* `org.isisaddons.module.command.dom.CommandServiceJdoRepository` is a repository to search for persisted ``Command``s

* `org.isisaddons.module.command.dom.CommandServiceJdoContributions` contributes actions for searching for persisted child and sibling ``Command``s.

* implementation of the
xref:../rgsvc/rgsvc.adoc#_rgsvc_application-layer-spi_CommandService[`BackgroundCommandService`].

All of these can be activated by updating the `pom.xml` and updating the `AppManifest#getModules()` method.

If contributions are not required in the UI, these can be suppressed either using security or by implementing a
xref:../ugbtb/ugbtb.adoc#_ugbtb_hints-and-tips_vetoing-visibility[vetoing subscriber].



== Alternative Implementations

The (non-ASF) link:http://platform.incode.org[Incode Platform^]'s command module provides an implementation of this service (`CommandService`), and also provides a number of related domain services (`CommandJdoRepository` and `CommandServiceJdoContributions`).
This module also provides service implementations of the xref:../rgsvc/rgsvc.adoc#_rgsvc_application-layer-spi_CommandService[`BackgroundCommandService`].

If contributions are not required in the UI, these can be suppressed either using security or by implementing a xref:../ugbtb/ugbtb.adoc#_ugbtb_hints-and-tips_vetoing-visibility[vetoing subscriber].




== Related Services

As discussed above, this service supports the xref:../rgsvc/rgsvc.adoc#_rgsvc_application-layer-api_CommandContext[`CommandContext`], providing the ability for `Command` objects to be persisted.
This is closely related to the xref:../rgsvc/rgsvc.adoc#_rgsvc_application-layer-spi_BackgroundCommandService[`BackgroundCommandService`]that allows the xref:../rgsvc/rgsvc.adoc#_rgsvc_application-layer-api_BackgroundService[`BackgroundService`] to schedule commands for background/asynchronous execution.

The implementations of `CommandService` and `BackgroundCommandService` are intended to go together, so that persistent parent `Command`s can be associated with their child background `Command`s.

<<<<<<< HEAD
The services provided by this module combines very well with the xref:../rgsvc/rgsvc.adoc#_rgsvc_persistence-layer-spi_AuditerService[`AuditerService`].
The `CommandService` captures the _cause_ of an interaction (an action was invoked, a property was edited), while the `AuditerService` captures the _effect_ of that interaction in terms of changed state.
=======
The services provided by this module combines very well with the xref:../rgsvc/rgsvc.adoc#_rgsvc_persistence-layer-spi_AuditingService[`AuditingService`].
The `CommandService` captures the _cause_ of an interaction (an action was invoked, a property was edited), while the `AuditingService3` captures the _effect_ of that interaction in terms of changed state.
>>>>>>> 392d475a

You may also want to configure the xref:../rgsvc/rgsvc.adoc#_rgsvc_persistence-layer-spi_PublisherService[`PublisherService`].

All three of these services collaborate implicitly by way of the xref:../rgcms/rgcms.adoc#_rgcms_classes_mixins_HasTransactionId[`HasTransactionId`] interface.
<|MERGE_RESOLUTION|>--- conflicted
+++ resolved
@@ -16,19 +16,14 @@
 There are a number of related use cases:
 
 * they enable profiling of the running application (which actions are invoked then most often, what is their response time)
-<<<<<<< HEAD
+
+
 * if xref:../rgsvc/rgsvc.adoc#_rgsvc_persistence-layer-spi_PublisherService[`PublisherService`] is configured, they provide
 better traceability as the `Command` is also correlated with any published events, again through the unique
 `transactionId` GUID
 * if xref:../rgsvc/rgsvc.adoc#_rgsvc_spi_AuditerService[`AuditerService`](s) are configured, they provide better audit
 information, since the `Command` (the 'cause' of an action) can be correlated to the audit records (the "effect" of
 the action) through the `transactionId` GUID
-=======
-* if xref:../rgsvc/rgsvc.adoc#_rgsvc_persistence-layer-spi_PublisherService[`PublisherService`] or
-xref:../rgsvc/rgsvc.adoc#_rgsvc_persistence-layer-spi_PublishingService[`PublishingService`] (latter deprecated) is configured, they provide better traceability as the `Command` is also correlated with any published events, again through the unique `transactionId` GUID
-* if xref:../rgsvc/rgsvc.adoc#_rgsvc_spi_AuderService[`AuditerService`] or
-xref:../rgsvc/rgsvc.adoc#_rgsvc_spi_AuditService[`AuditingService`] (latter deprecated) is configured, they provide better audit information, since the `Command` (the 'cause' of an action) can be correlated to the audit records (the "effect" of the action) through the `transactionId` GUID
->>>>>>> 392d475a
 
 However, while persistent ``Command``s _can_ be used for these use cases, it is recommended instead to use the xref:../rgsvc/rgsvc.adoc#_rgsvc_application-layer-api_InteractionContext[`InteractionContext`] service and persistent implementations of the ``Interaction`` object, eg as provided by the (non-ASF) link:http://platform.incode.org[Incode Platform^]'s publishmq module.
 
@@ -62,17 +57,10 @@
 <1> Instantiate the appropriate instance of the `Command` (as defined by the
 xref:../rgsvc/rgsvc.adoc#_rgsvc_application-layer-api_CommandContext[`CommandContext`] service).
 Its members will be populated automatically by the framework.
-<2> Deprecated and *IS NOT CALLED* by the framework.
-The framework automatically populates the ``Command``'s `timestamp`, `user` and `transactionId` fields, so there is no need for the service implementation to initialize any of these.
-In particular, the ``Command`` will already have been initialized with the provided `transactionId` argument.
-<3> Set the hint that the `Command` should be persisted if possible (when completed, see below).
-<<<<<<< HEAD
-
-=======
-<4> "Complete" the command, typically meaning that the command should be persisted it if its `Command#getPersistence()` flag and persistence hint (`Command#isPersistHint()`) indicate that it should be.  +
+<2> Set the hint that the `Command` should be persisted if possible (when completed, see below).
+<3> "Complete" the command, typically meaning that the command should be persisted it if its `Command#getPersistence()` flag and persistence hint (`Command#isPersistHint()`) indicate that it should be.  +
 +
 The framework will automatically have set the `completedAt` property of the `Command`.
->>>>>>> 392d475a
 
 
 
@@ -112,13 +100,8 @@
 
 The implementations of `CommandService` and `BackgroundCommandService` are intended to go together, so that persistent parent `Command`s can be associated with their child background `Command`s.
 
-<<<<<<< HEAD
 The services provided by this module combines very well with the xref:../rgsvc/rgsvc.adoc#_rgsvc_persistence-layer-spi_AuditerService[`AuditerService`].
-The `CommandService` captures the _cause_ of an interaction (an action was invoked, a property was edited), while the `AuditerService` captures the _effect_ of that interaction in terms of changed state.
-=======
-The services provided by this module combines very well with the xref:../rgsvc/rgsvc.adoc#_rgsvc_persistence-layer-spi_AuditingService[`AuditingService`].
-The `CommandService` captures the _cause_ of an interaction (an action was invoked, a property was edited), while the `AuditingService3` captures the _effect_ of that interaction in terms of changed state.
->>>>>>> 392d475a
+The `CommandService` captures the __cause__ of an interaction (an action was invoked, a property was edited), while the `AuditerService` captures the __effect__ of that interaction in terms of changed state.
 
 You may also want to configure the xref:../rgsvc/rgsvc.adoc#_rgsvc_persistence-layer-spi_PublisherService[`PublisherService`].
 
