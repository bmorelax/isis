[[_rgsvc_metadata-api_MetamodelService]]
= `MetaModelService5`
:Notice: Licensed to the Apache Software Foundation (ASF) under one or more contributor license agreements. See the NOTICE file distributed with this work for additional information regarding copyright ownership. The ASF licenses this file to you under the Apache License, Version 2.0 (the "License"); you may not use this file except in compliance with the License. You may obtain a copy of the License at. http://www.apache.org/licenses/LICENSE-2.0 . Unless required by applicable law or agreed to in writing, software distributed under the License is distributed on an "AS IS" BASIS, WITHOUT WARRANTIES OR  CONDITIONS OF ANY KIND, either express or implied. See the License for the specific language governing permissions and limitations under the License.
:_basedir: ../../
:_imagesdir: images/



The `MetaModelService5` service (and its various supertypes) provides access to a number of aspects of Apache Isis' internal metamodel.


<<<<<<< HEAD
=======

[[_rgsvc_metadata-api_MetamodelService_api]]
>>>>>>> 392d475a
== API


The API defined by the service is:

[source,java]
----
public interface MetaModelService4 {
    Class<?> fromObjectType(String objectType);         // <1>
    String toObjectType(Class<?> domainType);           // <2>
    void rebuild(Class<?> domainType);                  // <3>
    List<DomainMember> export();                        // <4>

    // introduced in MetaModelService2
    enum Sort {                                         // <5>
        VIEW_MODEL, JDO_ENTITY, DOMAIN_SERVICE,
        MIXIN, VALUE, COLLECTION, UNKNOWN;
    }
    enum Mode {
        STRICT,
        RELAXED
    }
    Sort sortOf(Class<?> domainType);                   // <6>
    Sort sortOf(Bookmark bookmark);

    // introduced in MetaModelService3
    Sort sortOf(Class<?> domainType, Mode mode);
    Sort sortOf(Bookmark bookmark, Mode mode);

    // introduced in MetaModelService4
    AppManifest getAppManifest();                       // <7>
    AppManifest2 getAppManifest2();

    // introduced in MetaModelService5
    CommandDtoProcessor commandDtoProcessorFor(         // <8>
                        String memberIdentifier);

}
----
<1> reverse lookup of a domain class' object type
<2> lookup of a domain class' object type
<3> invalidate and rebuild the internal metadata (an `ObjectSpecification`) for the specified domain type.
<4> returns a list of representations of each of member of each domain class.
<5> what sort of object a domain type is (or bookmark) represents
<6> whether to throw an exception or return `Sort.UNKNOWN` if the object type is not recognized.  (The overloads with no `Mode` parameter default to strict mode).
<7> returns the `AppManifest` used to bootstrap the application.
If an `AppManifest2` was used (from a `Module`), then this is also returned (else just `null`).
<8> obtain an implementation of `CommandDtoProcessor` (if any) as per an xref:../rgant/rgant.adoc#_rgant-Action_command[`@Action#commandDtoProcessor()`] or xref:../rgant/rgant.adoc#_rgant-Property_command[`@Property#commandDtoProcessor()`].
+
This is used by the xref:rgsvc.adoc#_rgsvc_presentation-layer-spi_ContentMappingService_implementations[framework-provided implementations] of `ContentMappingService`.



[[_rgsvc_metadata-api_MetamodelService_implementation]]
== Implementation

The framework provides a default implementation of this service, `o.a.i.c.m.services.metamodel.MetaModelServiceDefault`.



<<<<<<< HEAD
=======
[[_rgsvc_metadata-api_MetamodelService_related_services]]
>>>>>>> 392d475a
== Related Services

The `MetaModelServiceMenu` provides a method to download all domain members as a CSV.
Internally this calls `MetaModelService#export()`.
Under the covers this uses the API provided by the xref:../rgsvc/rgsvc.adoc#_rgsvc_metadata-api_ApplicationFeatureRepository[`ApplicationFeatureRepository`] domain service.<|MERGE_RESOLUTION|>--- conflicted
+++ resolved
@@ -9,11 +9,7 @@
 The `MetaModelService5` service (and its various supertypes) provides access to a number of aspects of Apache Isis' internal metamodel.
 
 
-<<<<<<< HEAD
-=======
-
 [[_rgsvc_metadata-api_MetamodelService_api]]
->>>>>>> 392d475a
 == API
 
 
@@ -74,10 +70,7 @@
 
 
 
-<<<<<<< HEAD
-=======
 [[_rgsvc_metadata-api_MetamodelService_related_services]]
->>>>>>> 392d475a
 == Related Services
 
 The `MetaModelServiceMenu` provides a method to download all domain members as a CSV.
