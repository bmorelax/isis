[[_rgsvc_metadata-api_ServiceRegistry]]
= `ServiceRegistry`
:Notice: Licensed to the Apache Software Foundation (ASF) under one or more contributor license agreements. See the NOTICE file distributed with this work for additional information regarding copyright ownership. The ASF licenses this file to you under the Apache License, Version 2.0 (the "License"); you may not use this file except in compliance with the License. You may obtain a copy of the License at. http://www.apache.org/licenses/LICENSE-2.0 . Unless required by applicable law or agreed to in writing, software distributed under the License is distributed on an "AS IS" BASIS, WITHOUT WARRANTIES OR  CONDITIONS OF ANY KIND, either express or implied. See the License for the specific language governing permissions and limitations under the License.
:_basedir: ../../
:_imagesdir: images/


<<<<<<< HEAD
The `ServiceRegistry` service collects together methods for injecting or looking up domain services (either provided by the framework or application-specific) currently known to the runtime.
=======
The `ServiceRegistry2` domain service (and its various supertypes)collects together methods for injecting or looking up domain services (either provided by the framework or application-specific) currently known to the runtime.
>>>>>>> a3df937c



== API

The API of `ServiceRegistry` is:

[source,java]
----
public interface ServiceRegistry {
    <T> T injectServicesInto(final T domainObject);     // <1>
    <T> T lookupService(Class<T> service);              // <2>
    <T> Iterable<T> lookupServices(Class<T> service);   // <3>
    List<Object> getRegisteredServices();               // <4>
}
----
<1> injects services into domain object; used extensively internally by the framework (eg to inject to other services, or to entities, or integration test instances, or fixture scripts).
<2> returns the first registered service that implements the specified class
<3> returns an `Iterable` in order to iterate over all registered services that implement the specified class
<4> returns the list of all domain services that constitute the running application (including internal domain services).

Service injection is done automatically if objects are created using the
xref:../rgsvc/rgsvc.adoc#_rgsvc_core-domain-api_FactoryService[`FactoryService`].



== Usage

The primary use case is to instantiate domain objects using a regular constructor ("new is the new new"), and then using the `#injectServicesInto(...)` API to set up any dependencies.

For example:

[source,java]
----
Customer cust = serviceRegistry.injectServicesInto( new Customer());
cust.setFirstName("Freddie");
cust.setLastName("Mercury");
repositoryService.persist(cust);
----

The alternative is to use the xref:../rgsvc/rgsvc.adoc#_rgsvc_core-domain-api_FactoryService[`FactoryService`] API which performs both steps in a single factory method.



== Implementation

The core framework provides a default implementation of this service (`o.a.i.core.runtime.services.registry.ServiceRegistryDefault`).

<<<<<<< HEAD
To use an alternative implementation, implement the `ServiceRegistry` interface and use xref:../rgant/rgant.adoc#_rgant-DomainServiceLayout_menuOrder[`@DomainServiceLayout#menuOrder()`] (as explained in the xref:../rgsvc/rgsvc.adoc#__rgsvc_intro_overriding-the-services[introduction] to this guide).
=======


>>>>>>> a3df937c
<|MERGE_RESOLUTION|>--- conflicted
+++ resolved
@@ -5,11 +5,7 @@
 :_imagesdir: images/
 
 
-<<<<<<< HEAD
-The `ServiceRegistry` service collects together methods for injecting or looking up domain services (either provided by the framework or application-specific) currently known to the runtime.
-=======
 The `ServiceRegistry2` domain service (and its various supertypes)collects together methods for injecting or looking up domain services (either provided by the framework or application-specific) currently known to the runtime.
->>>>>>> a3df937c
 
 
 
@@ -58,9 +54,3 @@
 
 The core framework provides a default implementation of this service (`o.a.i.core.runtime.services.registry.ServiceRegistryDefault`).
 
-<<<<<<< HEAD
-To use an alternative implementation, implement the `ServiceRegistry` interface and use xref:../rgant/rgant.adoc#_rgant-DomainServiceLayout_menuOrder[`@DomainServiceLayout#menuOrder()`] (as explained in the xref:../rgsvc/rgsvc.adoc#__rgsvc_intro_overriding-the-services[introduction] to this guide).
-=======
-
-
->>>>>>> a3df937c
