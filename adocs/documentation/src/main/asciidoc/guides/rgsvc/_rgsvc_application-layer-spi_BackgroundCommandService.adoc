[[_rgsvc_application-layer-spi_BackgroundCommandService]]
= `BackgroundCommandService2`
:Notice: Licensed to the Apache Software Foundation (ASF) under one or more contributor license agreements. See the NOTICE file distributed with this work for additional information regarding copyright ownership. The ASF licenses this file to you under the Apache License, Version 2.0 (the "License"); you may not use this file except in compliance with the License. You may obtain a copy of the License at. http://www.apache.org/licenses/LICENSE-2.0 . Unless required by applicable law or agreed to in writing, software distributed under the License is distributed on an "AS IS" BASIS, WITHOUT WARRANTIES OR  CONDITIONS OF ANY KIND, either express or implied. See the License for the specific language governing permissions and limitations under the License.
:_basedir: ../../
:_imagesdir: images/



The `BackgroundCommandService2` (SPI) service supports the xref:../rgsvc/rgsvc.adoc#_rgsvc_application-layer-api_BackgroundService[`BackgroundService`] (API) service, persisting action invocations as commands such that they can subsequently be invoked in the background.

The `BackgroundService` is responsible for capturing a memento representing the action invocation, and then hands off to the xref:../rgsvc/rgsvc.adoc#_rgsvc_application-layer-spi_BackgroundCommandService[`BackgroundCommandService`] `BackgroundCommandService` to actually persist it.

The persisting of commands is only half the story; there needs to be a separate process to read the commands and execute them.  The abstract xref:../rgsvc/rgsvc.adoc#_rgsvc_application-layer-api_BackgroundService_BackgroundCommandExecution[`BackgroundCommandExecution`] provides a mechanism to execute such commands.  This can be considered an API, albeit "internal" because the implementation relies on internals of the framework.




== SPI

The SPI of the `BackgroundCommandService2` is:

[source,java]
----
public interface BackgroundCommandService2 {
    void schedule(
            CommandDto dto,             // <1>
            Command parentCommand,      // <2>
            String targetClassName,
            String targetActionName,
            String targetArgs);

}
----
<1> an instance of a xref:../rgcms/rgcms.adoc#_rgcms_schema-cmd[`CommandDto`] capturing the details of the action invocation or property edit to be retained (eg persisted to a database) so that it can be executed at a later time
<2> reference to the parent `Command` requesting the action be performed as a background command.  This allows information such as the initiating user to be obtained.



== "Internal" SPI

The `BackgroundCommandExecution` (in isis-core) is an abstract template class for  xref:../ugbtb/ugbtb.adoc#_ugbtb_headless-access_AbstractIsisSessionTemplate[headless access], that defines an abstract hook method to obtain background `Command`s to be executed:

[source,java]
----
public abstract class BackgroundCommandExecution
                         extends AbstractIsisSessionTemplate {
    ...
    protected abstract List<? extends Command> findBackgroundCommandsToExecute();
    ...
}
----

The developer is required to implement this hook method in a subclass.




== Implementation

The (non-ASF) link:http://platform.incode.org[Incode Platform^]'s command module provides an implementation (`org.isisaddons.module.command.dom.BackgroundCommandServiceJdo`) that persists ``Command``s using the JDO/DataNucleus object store.
It further provides a number of supporting services:

* `org.isisaddons.module.command.dom.BackgroundCommandServiceJdoRepository` is a repository to search for persisted background ``Command``s

* `org.isisaddons.module.command.dom.BackgroundCommandServiceJdoContributions` contributes actions for searching for persisted child and sibling ``Command``s.

The module also provides a concrete subclass of `BackgroundCommandExecution` that knows how to query for persisted (background) `Command`s such that they can be executed by a scheduler.

[TIP]
====
Details of setting up the Quartz scheduler to actually execute these persisted commands can be found on the xref:../rgsvc/rgsvc.adoc#_rgsvc_application-layer-api_BackgroundService[`BackgroundService`] page.
====




== Usage

Background commands can be created either declaratively or imperatively.

The declarative approach involves annotating an action using xref:../rgant/rgant.adoc#_rgant-Action_command[`@Action#command()`] with `@Action#commandExecuteIn=CommandExecuteIn.BACKGROUND`.

The imperative approach involves explicitly calling the xref:../rgsvc/rgsvc.adoc#_rgsvc_application-layer-api_BackgroundService[`BackgroundService`] from within domain object's action.




<<<<<<< HEAD
== Implementation
=======
== Alternative Implementations
>>>>>>> a3df937c

The (non-ASF) link:http://platform.incode.org[Incode Platform^]'s command module provides an implementation of this service (`BackgroundCommandService`), and also provides a number of related domain services (`BackgroundCommandServiceJdo`, `BackgroundCommandJdoRepository` and `BackgroundCommandServiceJdoContributions`).
This module also provides service implementations of the xref:../rgsvc/rgsvc.adoc#_rgsvc_application-layer-spi_CommandService[`CommandService`].

<<<<<<< HEAD
This can be activated by updating the `pom.xml` and updating the `AppManifest#getModules()` method.

=======
>>>>>>> a3df937c
If contributions are not required in the UI, these can be suppressed either using security or by implementing a xref:../ugbtb/ugbtb.adoc#_ugbtb_hints-and-tips_vetoing-visibility[vetoing subscriber].




== Related Services

As discussed above, this service supports the xref:../rgsvc/rgsvc.adoc#_rgsvc_application-layer-api_BackgroundService[`BackgroundService`] , persisting `Command`s such that they can be executed in the background.

There is also a tie-up with the xref:../rgsvc/rgsvc.adoc#_rgsvc_application-layer-api_CommandContext[`CommandContext`] and its supporting xref:../rgsvc/rgsvc.adoc#_rgsvc_application-layer-spi_CommandService[`CommandService`] domain service. The `CommandContext` service is responsible for providing a parent `Command` with which the background `Command`s can then be associated as children, while the `CommandService` is responsible for persisting those parent `Command`s (analogous to the way in which the `BackgroundCommandService` persists the child background `Command`s). The `BackgroundCommandService` ensures that these background `Command`s are associated with the parent "foreground" `Command`.

What that means is that the implementations of `CommandService` and `BackgroundCommandService` go together, hence both implemented in the (non-ASF) link:http://platform.incode.org[Incode Platform^]'s  command module.).


<|MERGE_RESOLUTION|>--- conflicted
+++ resolved
@@ -85,20 +85,11 @@
 
 
 
-<<<<<<< HEAD
-== Implementation
-=======
 == Alternative Implementations
->>>>>>> a3df937c
 
 The (non-ASF) link:http://platform.incode.org[Incode Platform^]'s command module provides an implementation of this service (`BackgroundCommandService`), and also provides a number of related domain services (`BackgroundCommandServiceJdo`, `BackgroundCommandJdoRepository` and `BackgroundCommandServiceJdoContributions`).
 This module also provides service implementations of the xref:../rgsvc/rgsvc.adoc#_rgsvc_application-layer-spi_CommandService[`CommandService`].
 
-<<<<<<< HEAD
-This can be activated by updating the `pom.xml` and updating the `AppManifest#getModules()` method.
-
-=======
->>>>>>> a3df937c
 If contributions are not required in the UI, these can be suppressed either using security or by implementing a xref:../ugbtb/ugbtb.adoc#_ugbtb_hints-and-tips_vetoing-visibility[vetoing subscriber].
 
 
