--- conflicted
+++ resolved
@@ -118,23 +118,10 @@
         </dependency>
 
         <dependency>
-<<<<<<< HEAD
-            <groupId>org.apache.isis.core</groupId>
-            <artifactId>isis-core-viewer-wicket-impl</artifactId>
-        </dependency>
-        <dependency>
-            <groupId>org.apache.isis.core</groupId>
-            <artifactId>isis-core-viewer-restfulobjects-server</artifactId>
-        </dependency>
-        <dependency>
-            <groupId>org.apache.isis.core</groupId>
-            <artifactId>isis-core-security-shiro</artifactId>
-=======
             <groupId>com.danhaywood.mavendeps</groupId>
             <artifactId>isiswebapp</artifactId>
-            <version>0.0.1</version>
+            <version>0.0.2</version>
             <type>pom</type>
->>>>>>> 6f428cee
         </dependency>
 
         <dependency>
