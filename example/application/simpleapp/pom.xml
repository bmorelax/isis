--- conflicted
+++ resolved
@@ -24,11 +24,7 @@
     <parent>
         <groupId>org.incode</groupId>
         <artifactId>incode-build</artifactId>
-<<<<<<< HEAD
-        <version>6</version>
-=======
-        <version>2.5</version>
->>>>>>> 8f0c53ad
+        <version>7</version>
     </parent>
 
     <groupId>org.apache.isis.example.application</groupId>
@@ -40,18 +36,10 @@
     <packaging>pom</packaging>
 
     <properties>
-<<<<<<< HEAD
         <revision>2.0.0-M1-SNAPSHOT</revision>
         <isis.version>${revision}</isis.version>
 
-        <lombok.version>[1.16,)</lombok.version>
-=======
-        <revision>1.16.3-SNAPSHOT</revision>
-	
-        <isis.version>${revision}</isis.version>
-
-        <lombok.version>1.18.0</lombok.version>
->>>>>>> 8f0c53ad
+        <lombok.version>[1.18,)</lombok.version>
 
         <compiler-plugin.source>1.8</compiler-plugin.source>
         <compiler-plugin.target>1.8</compiler-plugin.target>
